--- conflicted
+++ resolved
@@ -71,10 +71,7 @@
                 Console.WriteLine($"Fatal Error: {ex.Message}");
                 Console.WriteLine($"Stack Trace: {ex.StackTrace}");
                 
-                // Log to file for debugging
-                LogErrorToFile(ex);
-                
-                Console.WriteLine("\nAn error log has been saved for debugging purposes.");
+                Console.WriteLine("\nPlease report this issue if it persists.");
                 Console.WriteLine("Please report this issue at: https://github.com/xyOz-dev/Saturn/issues");
                 Environment.Exit(1);
             }
@@ -357,13 +354,8 @@
    - Be mindful of the number of concurrent sub-agents.
    - Monitor agent status to avoid resource exhaustion.
    - Avoid redundant work - if a sub-agent did it, it's done.
-<<<<<<< HEAD
-   - Efficiency means trusting delegation, not redoing completed tasks."),
+   - Efficiency means trusting delegation, not redoing completed tasks.", includeDirectories: true, includeUserRules: enableUserRules),
                 Client = llmClient,
-=======
-   - Efficiency means trusting delegation, not redoing completed tasks.", includeDirectories: true, includeUserRules: enableUserRules),
-                Client = client,
->>>>>>> 8f23ec2f
                 Model = model,
                 Temperature = temperature,
                 MaxTokens = 4096,
@@ -401,34 +393,5 @@
 
             return agentConfig;
         }
-        
-        private static void LogErrorToFile(Exception ex)
-        {
-            try
-            {
-                var logDir = Path.Combine(Environment.GetFolderPath(Environment.SpecialFolder.ApplicationData), "Saturn", "logs");
-                Directory.CreateDirectory(logDir);
-                
-                var logFile = Path.Combine(logDir, $"error-{DateTime.Now:yyyy-MM-dd-HH-mm-ss}.log");
-                var logContent = $"Saturn Error Log - {DateTime.Now:yyyy-MM-dd HH:mm:ss}\n";
-                logContent += $"═══════════════════════════════════════════════\n";
-                logContent += $"Error: {ex.Message}\n";
-                logContent += $"Type: {ex.GetType().FullName}\n";
-                logContent += $"Stack Trace:\n{ex.StackTrace}\n";
-                
-                if (ex.InnerException != null)
-                {
-                    logContent += $"\nInner Exception: {ex.InnerException.Message}\n";
-                    logContent += $"Inner Stack Trace:\n{ex.InnerException.StackTrace}\n";
-                }
-                
-                File.WriteAllText(logFile, logContent);
-                Console.WriteLine($"Error logged to: {logFile}");
-            }
-            catch
-            {
-                // If logging fails, we can't do much about it
-            }
-        }
     }
 }