--- conflicted
+++ resolved
@@ -34,11 +34,8 @@
     <PackageReference Include="HtmlAgilityPack" Version="1.11.57" />
     <PackageReference Include="ReverseMarkdown" Version="4.0.0" />
     <PackageReference Include="Microsoft.Data.Sqlite" Version="8.0.0" />
-<<<<<<< HEAD
     <PackageReference Include="System.Security.Cryptography.ProtectedData" Version="8.0.0" />
-=======
     <PackageReference Include="Discord.Net" Version="3.13.0" />
->>>>>>> 5b52123d
   </ItemGroup>
 
   <!-- Exclude test files from main project compilation -->
